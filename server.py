<<<<<<< HEAD
import tornado.ioloop
import tornado.web
import tornado.template

=======
>>>>>>> 2d059fd5
import simplejson
import logging
import sys
<<<<<<< HEAD
import os
=======
import re
import os

import tornado.httpserver
import tornado.ioloop
import tornado.web
>>>>>>> 2d059fd5

from corgi import Corgi
from config import REDMINE_AUTH_KEY, REDMINE_URL, PORT


def create_issue_update(data):
    loader = tornado.template.Loader(os.path.join(os.path.dirname(__file__), 'templates'))
    template = loader.load('updated_pull_request.textile')
    return template.generate(data=data)

from logging import StreamHandler
from logging.handlers import WatchedFileHandler

log = logging.getLogger('server')

# Global configuration properties
config = None

class EventHandler(tornado.web.RequestHandler):

    def post(self):
        data = simplejson.loads(self.request.body)
        pr = data['pull_request']
        number = pr['number']
        title = pr['title']
        body = pr['body']

        logging.info("Received event for PR %s" % number)

        cases = set(re.findall(r'\bgs-(\d+)', title + ' ' + body))

        if cases:
            logging.info("Case numbers %s" % ",".join(cases))
            c = Corgi(REDMINE_URL, REDMINE_AUTH_KEY)
            if c.connected:
                for case in cases:
                    #c.updateIssue(case, create_issue_update(data))
                    print create_issue_update(data)
                    logging.info("Added comment to issue %s" % case)
            else:
                logging.error("Connection to Redmine failed")
        else:
            logging.info("No case numbers found")



if __name__ == "__main__":
<<<<<<< HEAD
    logging.getLogger().setLevel(logging.INFO)
    logging.info('Starting corgi server')
    application.listen(PORT)
=======
    # Load configuration
    from configobj import ConfigObj
    config = os.path.join(os.path.dirname(__file__), 'server.cfg')
    config = ConfigObj(config, interpolation=False, file_error=True)
    settings = {
    }

    # Set up our log level
    try:
        filename = config['server.logging_filename']
        handler = WatchedFileHandler(filename)
    except KeyError:
        handler = StreamHandler()
    handler.setFormatter(logging.Formatter(config['server.logging_format']))
    root_logger = logging.getLogger('')
    root_logger.setLevel(int(config['server.logging_level']))
    root_logger.addHandler(handler)

    if 'debug' in config:
        log.info('Enabling Tornado Web debug mode')
        settings['debug'] = config['debug']

    host = config['server.socket_host']
    port = int(config['server.socket_port'])

    application = tornado.web.Application([
        (r"/event", EventHandler),
    ], **settings)

    log.info('Starting corgi server http://%s:%d/' % (host, port))
    http_server = tornado.httpserver.HTTPServer(application)
    http_server.listen(port, host)
>>>>>>> 2d059fd5
    tornado.ioloop.IOLoop.instance().start()<|MERGE_RESOLUTION|>--- conflicted
+++ resolved
@@ -1,23 +1,13 @@
-<<<<<<< HEAD
-import tornado.ioloop
-import tornado.web
-import tornado.template
-
-=======
->>>>>>> 2d059fd5
 import simplejson
 import logging
 import sys
-<<<<<<< HEAD
-import os
-=======
 import re
 import os
 
 import tornado.httpserver
 import tornado.ioloop
 import tornado.web
->>>>>>> 2d059fd5
+import tornado.template
 
 from corgi import Corgi
 from config import REDMINE_AUTH_KEY, REDMINE_URL, PORT
@@ -65,11 +55,6 @@
 
 
 if __name__ == "__main__":
-<<<<<<< HEAD
-    logging.getLogger().setLevel(logging.INFO)
-    logging.info('Starting corgi server')
-    application.listen(PORT)
-=======
     # Load configuration
     from configobj import ConfigObj
     config = os.path.join(os.path.dirname(__file__), 'server.cfg')
@@ -102,5 +87,4 @@
     log.info('Starting corgi server http://%s:%d/' % (host, port))
     http_server = tornado.httpserver.HTTPServer(application)
     http_server.listen(port, host)
->>>>>>> 2d059fd5
     tornado.ioloop.IOLoop.instance().start()